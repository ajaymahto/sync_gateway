--- conflicted
+++ resolved
@@ -82,11 +82,7 @@
 		// GET request has parameters in URL:
 		feed = h.getQuery("feed")
 		var err error
-<<<<<<< HEAD
-		if options.Since, err = h.db.ParseSequenceID(h.getQuery("since")); err != nil {
-=======
 		if err = options.Since.UnmarshalJSON([]byte(h.getQuery("since"))); err != nil {
->>>>>>> dc01e66b
 			return err
 		}
 		options.Limit = int(h.getIntQuery("limit", 0))
