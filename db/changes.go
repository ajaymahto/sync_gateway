//  Copyright (c) 2012 Couchbase, Inc.
//  Licensed under the Apache License, Version 2.0 (the "License"); you may not use this file
//  except in compliance with the License. You may obtain a copy of the License at
//    http://www.apache.org/licenses/LICENSE-2.0
//  Unless required by applicable law or agreed to in writing, software distributed under the
//  License is distributed on an "AS IS" BASIS, WITHOUT WARRANTIES OR CONDITIONS OF ANY KIND,
//  either express or implied. See the License for the specific language governing permissions
//  and limitations under the License.

package db

import (
	"encoding/json"
	"errors"
	"fmt"
	"sort"
	"time"

	"github.com/couchbase/sync_gateway/base"
	"github.com/couchbase/sync_gateway/channels"
)

// Options for changes-feeds
type ChangesOptions struct {
	Since       SequenceID // sequence # to start _after_
	Limit       int        // Max number of changes to return, if nonzero
	Conflicts   bool       // Show all conflicting revision IDs, not just winning one?
	IncludeDocs bool       // Include doc body of each change?
	Wait        bool       // Wait for results, instead of immediately returning empty result?
	Continuous  bool       // Run continuously until terminated?
	Terminator  chan bool  // Caller can close this channel to terminate the feed
	HeartbeatMs uint64     // How often to send a heartbeat to the client
	TimeoutMs   uint64     // After this amount of time, close the longpoll connection
	ActiveOnly  bool       // If true, only return information on non-deleted, non-removed revisions
}

// A changes entry; Database.GetChanges returns an array of these.
// Marshals into the standard CouchDB _changes format.
type ChangeEntry struct {
	Seq        SequenceID  `json:"seq"`
	ID         string      `json:"id"`
	Deleted    bool        `json:"deleted,omitempty"`
	Removed    base.Set    `json:"removed,omitempty"`
	Doc        Body        `json:"doc,omitempty"`
	Changes    []ChangeRev `json:"changes"`
	Err        error       `json:"err,omitempty"` // Used to notify feed consumer of errors
	allRemoved bool        // Flag to track whether an entry is a removal in all channels visible to the user.
	branched   bool
	backfill   backfillFlag // Flag used to identify non-client entries used for backfill synchronization (di only)
	pseudoDoc  bool         // Used to indicate _user docs e.t.c
}

const (
	WaiterClosed uint32 = iota
	WaiterHasChanges
	WaiterCheckTerminated
)

type backfillFlag int8

const (
	BackfillFlag_None backfillFlag = iota
	BackfillFlag_Pending
	BackfillFlag_Complete
)

type ChangeRev map[string]string // Key is always "rev", value is rev ID

type ViewDoc struct {
	Json json.RawMessage // should be type 'document', but that fails to unmarshal correctly
}

func (db *Database) AddDocToChangeEntry(entry *ChangeEntry, options ChangesOptions) {
	db.addDocToChangeEntry(entry, options)
}

// Adds a document body and/or its conflicts to a ChangeEntry
func (db *Database) addDocToChangeEntry(entry *ChangeEntry, options ChangesOptions) {

	includeConflicts := options.Conflicts && entry.branched
	if !options.IncludeDocs && !includeConflicts {
		return
	}
<<<<<<< HEAD

	// If this is pseudo doc, it will not be in the cache so ignore
	if entry.pseudoDoc {
		return
	}
	doc, err := db.GetDoc(entry.ID)
	if err != nil {
		base.Warn("Changes feed: error getting doc %q: %v", entry.ID, err)
		return
	}
=======
>>>>>>> ddffd85e


	// The document, which may include just the syncMeta or may include syncMeta + Body, depending on circumstances
	var doc *document
	var err error

	if options.IncludeDocs {
		// load whole doc
		doc, err = db.GetDoc(entry.ID)
		if err != nil {
			base.Warn("Changes feed: error getting doc %q: %v", entry.ID, err)
			return
		}

	} else {
		// get doc metadata
		doc = &document{}
		doc.syncData, err = db.GetDocSyncData(entry.ID)
		if err != nil {
			base.Warn("Changes feed: error getting doc sync data %q: %v", entry.ID, err)
			return
		}

	}
	db.AddDocInstanceToChangeEntry(entry, doc, options)


}

// Adds a document body and/or its conflicts to a ChangeEntry
func (db *Database) AddDocInstanceToChangeEntry(entry *ChangeEntry, doc *document, options ChangesOptions) {

	includeConflicts := options.Conflicts && entry.branched

	revID := entry.Changes[0]["rev"]
	if includeConflicts {
		doc.History.forEachLeaf(func(leaf *RevInfo) {
			if leaf.ID != revID {
				if !leaf.Deleted {
					entry.Deleted = false
				}
				if !(options.ActiveOnly && leaf.Deleted) {
					entry.Changes = append(entry.Changes, ChangeRev{"rev": leaf.ID})
				}
			}
		})
	}
	if options.IncludeDocs {
		if doc.body == nil {
			base.Warn("AddDocInstanceToChangeEntry called with options.IncludeDocs, but doc is missing Body")
			return
		}
		var err error
		entry.Doc, err = db.getRevFromDoc(doc, revID, false)
		if err != nil {
			base.Warn("Changes feed: error getting doc %q/%q: %v", doc.ID, revID, err)
		}
	}
}

// Creates a Go-channel of all the changes made on a channel.
// Does NOT handle the Wait option. Does NOT check authorization.
func (db *Database) changesFeed(channel string, options ChangesOptions, to string) (<-chan *ChangeEntry, error) {
	dbExpvars.Add("channelChangesFeeds", 1)
	log, err := db.changeCache.GetChanges(channel, options)
	base.LogTo("Changes+", "[changesFeed] Found %d changes for channel %s", len(log), channel)
	if err != nil {
		return nil, err
	}

	if len(log) == 0 {
		// There are no entries newer than 'since'. Return an empty feed:
		feed := make(chan *ChangeEntry)
		close(feed)
		return feed, nil
	}

	feed := make(chan *ChangeEntry, 1)
	go func() {
		defer close(feed)
		// Now write each log entry to the 'feed' channel in turn:
		for _, logEntry := range log {
			if !options.Conflicts && (logEntry.Flags&channels.Hidden) != 0 {
				//continue  // FIX: had to comment this out.
				// This entry is shadowed by a conflicting one. We would like to skip it.
				// The problem is that if this is the newest revision of this doc, then the
				// doc will appear under this sequence # in the changes view, which means
				// we won't emit the doc at all because we already stopped emitting entries
				// from the view before this point.
			}
			if logEntry.Sequence >= options.Since.TriggeredBy {
				options.Since.TriggeredBy = 0
			}
			seqID := SequenceID{
				Seq:         logEntry.Sequence,
				TriggeredBy: options.Since.TriggeredBy,
			}

			change := makeChangeEntry(logEntry, seqID, channel)

			base.LogTo("Changes+", "Channel feed processing seq:%v in channel %s %s", seqID, channel, to)
			select {
			case <-options.Terminator:
				base.LogTo("Changes+", "Terminating channel feed %s", to)
				return
			case feed <- &change:
			}
		}
	}()
	return feed, nil
}

func makeChangeEntry(logEntry *LogEntry, seqID SequenceID, channelName string) ChangeEntry {
	change := ChangeEntry{
		Seq:      seqID,
		ID:       logEntry.DocID,
		Deleted:  (logEntry.Flags & channels.Deleted) != 0,
		Changes:  []ChangeRev{{"rev": logEntry.RevID}},
		branched: (logEntry.Flags & channels.Branched) != 0,
	}

	if logEntry.Flags&channels.Removed != 0 {
		change.Removed = channels.SetOf(channelName)
	}
	return change
}

func (ce *ChangeEntry) SetBranched(isBranched bool) {
	ce.branched = isBranched
}

func (ce *ChangeEntry) String() string {

	var deletedString, removedString, errString, allRemovedString, branchedString, backfillString string
	if ce.Deleted {
		deletedString = ", Deleted:true"
	}
	if len(ce.Removed) > 0 {
		removedString = fmt.Sprintf(", Removed:%v", ce.Removed)
	}
	if ce.Err != nil {
		errString = fmt.Sprintf(", Err:%v", ce.Err)
	}
	if ce.allRemoved {
		allRemovedString = ", allRemoved:true"
	}
	if ce.branched {
		branchedString = ", branched:true"
	}
	if ce.backfill != BackfillFlag_None {
		backfillString = fmt.Sprintf(", backfill:%d", ce.backfill)
	}
	return fmt.Sprintf("{Seq:%s, ID:%s, Changes:%s%s%s%s%s%s%s}", ce.Seq, ce.ID, ce.Changes, deletedString, removedString, errString, allRemovedString, branchedString, backfillString)
}

func makeErrorEntry(message string) ChangeEntry {

	change := ChangeEntry{
		Err: errors.New(message),
	}
	return change
}

func (db *Database) MultiChangesFeed(chans base.Set, options ChangesOptions) (<-chan *ChangeEntry, error) {
	if len(chans) == 0 {
		return nil, nil
	}

	if (options.Continuous || options.Wait) && options.Terminator == nil {
		base.Warn("MultiChangesFeed: Terminator missing for Continuous/Wait mode")
	}
	if db.SequenceType == IntSequenceType {
		base.LogTo("Changes+", "Int sequence multi changes feed...")
		return db.SimpleMultiChangesFeed(chans, options)
	} else {
		base.LogTo("Changes+", "Vector multi changes feed...")
		return db.VectorMultiChangesFeed(chans, options)
	}
}

func (db *Database) startChangeWaiter(chans base.Set) *changeWaiter {
	waitChans := chans
	if db.user != nil {
		waitChans = db.user.ExpandWildCardChannel(chans)
	}
	return db.tapListener.NewWaiterWithChannels(waitChans, db.user)
}

func (db *Database) appendUserFeed(feeds []<-chan *ChangeEntry, names []string, options ChangesOptions) ([]<-chan *ChangeEntry, []string) {
	userSeq := SequenceID{Seq: db.user.Sequence()}
	if options.Since.Before(userSeq) {
		name := db.user.Name()
		if name == "" {
			name = base.GuestUsername
		}
		entry := ChangeEntry{
			Seq:       userSeq,
			ID:        "_user/" + name,
			Changes:   []ChangeRev{},
			pseudoDoc: true,
		}
		userFeed := make(chan *ChangeEntry, 1)
		userFeed <- &entry
		close(userFeed)
		feeds = append(feeds, userFeed)
		names = append(names, entry.ID)
	}
	return feeds, names
}

func (db *Database) checkForUserUpdates(userChangeCount uint64, changeWaiter *changeWaiter, isContinuous bool) (isChanged bool, newCount uint64, newChannels base.Set, err error) {

	newCount = changeWaiter.CurrentUserCount()
	// If not continuous, we force user reload as a workaround for https://github.com/couchbase/sync_gateway/issues/2068.  For continuous, #2068 is handled by addedChannels check, and
	// we can reload only when there's been a user change notification
	if newCount > userChangeCount || !isContinuous {
		var previousChannels channels.TimedSet
		var newChannels base.Set
		base.LogTo("Changes+", "MultiChangesFeed reloading user %+v", db.user)
		userChangeCount = newCount

		if db.user != nil {
			previousChannels = db.user.InheritedChannels()
			if err := db.ReloadUser(); err != nil {
				base.Warn("Error reloading user %q: %v", db.user.Name(), err)
				return false, 0, nil, err
			}
			// check whether channels have changed
			newChannels = db.user.GetAddedChannels(previousChannels)
			if len(newChannels) > 0 {
				base.LogTo("Changes+", "New channels found after user reload: %v", newChannels)
			}
		}
		return true, newCount, newChannels, nil
	}
	return false, userChangeCount, nil, nil
}

// Returns the (ordered) union of all of the changes made to multiple channels.
func (db *Database) SimpleMultiChangesFeed(chans base.Set, options ChangesOptions) (<-chan *ChangeEntry, error) {
	to := ""
	if db.user != nil && db.user.Name() != "" {
		to = fmt.Sprintf("  (to %s)", db.user.Name())
	}

	base.LogTo("Changes", "MultiChangesFeed(%s, %+v) ... %s", chans, options, to)
	output := make(chan *ChangeEntry, 50)

	go func() {
		defer func() {
			base.LogTo("Changes", "MultiChangesFeed done %s", to)
			close(output)
		}()

		var changeWaiter *changeWaiter
		var lowSequence uint64
		var currentCachedSequence uint64
		var lateSequenceFeeds map[string]*lateSequenceFeed
		var userCounter uint64     // Wait counter used to identify changes to the user document
		var addedChannels base.Set // Tracks channels added to the user during changes processing.
		var userChanged bool       // Whether the user document has changed in a given iteration loop
		var deferredBackfill bool  // Whether there's a backfill identified in the user doc that's deferred while the SG cache catches up

		// lowSequence is used to send composite keys to clients, so that they can obtain any currently
		// skipped sequences in a future iteration or request.
		oldestSkipped := db.changeCache.getOldestSkippedSequence()
		if oldestSkipped > 0 {
			lowSequence = oldestSkipped - 1
		} else {
			lowSequence = 0
		}

		// Retrieve the current max cached sequence - ensures there isn't a race between the subsequent channel cache queries
		currentCachedSequence = db.changeCache.GetStableSequence("").Seq
		if options.Wait {
			options.Wait = false
			changeWaiter = db.startChangeWaiter(base.Set{}) // Waiter is updated with the actual channel set (post-user reload) at the start of the outer changes loop
			userCounter = changeWaiter.CurrentUserCount()
			// Reload user to pick up user changes that happened between auth and the change waiter
			// initialization.  Without this, notification for user doc changes in that window (a) won't be
			// included in the initial changes loop iteration, and (b) won't wake up the changeWaiter.
			if db.user != nil {
				if err := db.ReloadUser(); err != nil {
					base.Warn("Error reloading user during changes initialization %q: %v", db.user.Name(), err)
					change := makeErrorEntry("User not found during reload - terminating changes feed")
					output <- &change
					return
				}
			}

		}

		// Restrict to available channels, expand wild-card, and find since when these channels
		// have been available to the user:
		var channelsSince channels.TimedSet
		if db.user != nil {
			channelsSince = db.user.FilterToAvailableChannels(chans)
		} else {
			channelsSince = channels.AtSequence(chans, 0)
		}

		// If a request has a low sequence that matches the current lowSequence,
		// ignore the low sequence.  This avoids infinite looping of the records between
		// low::high.  It also means any additional skipped sequences between low::high won't
		// be sent until low arrives or is abandoned.
		if options.Since.LowSeq != 0 && options.Since.LowSeq == lowSequence {
			options.Since.LowSeq = 0
		}

		// For a continuous feed, initialise the lateSequenceFeeds that track late-arriving sequences
		// to the channel caches.
		if options.Continuous {
			lateSequenceFeeds = make(map[string]*lateSequenceFeed)
		}

		// This loop is used to re-run the fetch after every database change, in Wait mode
	outer:
		for {

			// Updates the changeWaiter to the current set of available channels
			if changeWaiter != nil {
				changeWaiter.UpdateChannels(channelsSince)
			}
			base.LogTo("Changes+", "MultiChangesFeed: channels expand to %#v ... %s", channelsSince.String(), to)

			// lowSequence is used to send composite keys to clients, so that they can obtain any currently
			// skipped sequences in a future iteration or request.
			oldestSkipped = db.changeCache.getOldestSkippedSequence()
			if oldestSkipped > 0 {
				lowSequence = oldestSkipped - 1
			} else {
				lowSequence = 0
			}

			// Populate the parallel arrays of channels and names:
			feeds := make([]<-chan *ChangeEntry, 0, len(channelsSince))
			names := make([]string, 0, len(channelsSince))

			// Get read lock for late-arriving sequences, to avoid sending the same late arrival in
			// two different changes iterations.  e.g. without the RLock, a late-arriving sequence
			// could be written to channel X during one iteration, and channel Y during another.  Users
			// with access to both channels would see two versions on the feed.

			deferredBackfill = false
			for name, vbSeqAddedAt := range channelsSince {
				chanOpts := options
				seqAddedAt := vbSeqAddedAt.Sequence

				// Check whether requires backfill based on addedChannels in this _changes feed
				isNewChannel := false
				if addedChannels != nil {
					_, isNewChannel = addedChannels[name]
				}

				// Check whether requires backfill based on current sequence, seqAddedAt
				// Triggered by handling:
				//   1. options.Since.TriggeredBy == seqAddedAt : We're in the middle of backfill for this channel, based
				//    on the access grant in sequence options.Since.TriggeredBy.  Normally the entire backfill would be done in one
				//    changes feed iteration, but this can be split over multiple iterations when 'limit' is used.
				//   2. options.Since.TriggeredBy == 0 : Not currently doing a backfill
				//   3. options.Since.TriggeredBy != 0 and <= seqAddedAt: We're in the middle of a backfill for another channel, but the backfill for
				//     this channel is still pending.  Initiate the backfill for this channel - will be ordered below in the usual way (iterating over all channels)
				//   4. options.Since.TriggeredBy !=0 and options.Since.TriggeredBy > seqAddedAt: We're in the
				//  middle of a backfill for another channel.  This should issue normal (non-backfill) changes
				//  request with  since= options.Since.TriggeredBy for the non-backfill channel.

				// Backfill required when seqAddedAt is before current sequence
				backfillRequired := seqAddedAt > 1 && options.Since.Before(SequenceID{Seq: seqAddedAt}) && seqAddedAt <= currentCachedSequence
				if seqAddedAt > currentCachedSequence {
					base.LogTo("Changes+", "Grant for channel [%s] is after the current sequence - skipped for this iteration.  Grant:[%d] Current:[%d] %s", name, seqAddedAt, currentCachedSequence, to)
					deferredBackfill = true
					continue
				}

				// Ensure backfill isn't already in progress for this seqAddedAt
				backfillPending := options.Since.TriggeredBy == 0 || options.Since.TriggeredBy < seqAddedAt

				backfillInOtherChannel := options.Since.TriggeredBy != 0 && options.Since.TriggeredBy > seqAddedAt

				if isNewChannel || (backfillRequired && backfillPending) {
					// Newly added channel so initiate backfill:
					chanOpts.Since = SequenceID{Seq: 0, TriggeredBy: seqAddedAt}
				} else if backfillInOtherChannel {
					chanOpts.Since = SequenceID{Seq: options.Since.TriggeredBy}
				}

				feed, err := db.changesFeed(name, chanOpts, to)
				if err != nil {
					base.Warn("MultiChangesFeed got error reading changes feed %q: %v", name, err)
					change := makeErrorEntry("Error reading changes feed - terminating changes feed")
					output <- &change
					return
				}
				feeds = append(feeds, feed)
				names = append(names, name)

				// Late sequence handling - for out-of-order sequences prior to options.Since that
				// have arrived in the channel cache since this changes request started.  Only need for
				// continuous feeds - one-off changes requests only need the standard channel cache.
				if options.Continuous {
					lateSequenceFeedHandler := lateSequenceFeeds[name]
					if lateSequenceFeedHandler != nil {
						latefeed, err := db.getLateFeed(lateSequenceFeedHandler)
						if err != nil {
							base.Warn("MultiChangesFeed got error reading late sequence feed %q: %v", name, err)
						} else {
							// Mark feed as actively used in this iteration.  Used to remove lateSequenceFeeds
							// when the user loses channel access
							lateSequenceFeedHandler.active = true
							feeds = append(feeds, latefeed)
							names = append(names, fmt.Sprintf("late_%s", name))
						}

					} else {
						// Initialize lateSequenceFeeds[name] for next iteration
						lateSequenceFeeds[name] = db.newLateSequenceFeed(name)
					}
				}
			}
			// If the user object has changed, create a special pseudo-feed for it:
			if db.user != nil {
				feeds, names = db.appendUserFeed(feeds, names, options)
			}

			current := make([]*ChangeEntry, len(feeds))

			// This loop reads the available entries from all the feeds in parallel, merges them,
			// and writes them to the output channel:
			var sentSomething bool

			// postStableSeqsFound tracks whether we hit any sequences later than the stable sequence.  In this scenario the user
			// may not get another wait notification, so we bypass wait loop processing.
			postStableSeqsFound := false
			for {
				// Read more entries to fill up the current[] array:
				for i, cur := range current {
					if cur == nil && feeds[i] != nil {
						var ok bool
						current[i], ok = <-feeds[i]
						if !ok {
							feeds[i] = nil
						}
					}
				}

				// Find the current entry with the minimum sequence:
				minSeq := MaxSequenceID
				var minEntry *ChangeEntry
				for _, cur := range current {
					if cur != nil && cur.Seq.Before(minSeq) {
						minSeq = cur.Seq
						minEntry = cur
					}
				}

				if minEntry == nil {
					break // Exit the loop when there are no more entries
				}

				// Clear the current entries for the sequence just sent:
				if minEntry.Removed != nil {
					minEntry.allRemoved = true
				}
				for i, cur := range current {
					if cur != nil && cur.Seq == minSeq {
						current[i] = nil
						// Track whether this is a removal from all user's channels
						if cur.Removed == nil && minEntry.allRemoved == true {
							minEntry.allRemoved = false
						}
						// Also concatenate the matching entries' Removed arrays:
						if cur != minEntry && cur.Removed != nil {
							if minEntry.Removed == nil {
								minEntry.Removed = cur.Removed
							} else {
								minEntry.Removed = minEntry.Removed.Union(cur.Removed)
							}
						}
					}
				}

				if options.ActiveOnly {
					if minEntry.Deleted || minEntry.allRemoved {
						continue
					}
				}

				// Don't send any entries later than the cached sequence at the start of this iteration
				if currentCachedSequence < minEntry.Seq.Seq {
					base.LogTo("Changes+", "Found sequence later than stable sequence: stable:[%d] entry:[%d] (%s)", currentCachedSequence, minEntry.Seq.Seq, minEntry.ID)
					postStableSeqsFound = true
					continue
				}

				// Update options.Since for use in the next outer loop iteration.  Only update
				// when minSeq is greater than the previous options.Since value - we don't want to
				// roll back the Since value when we get an late sequence is processed.
				if options.Since.Before(minSeq) {
					options.Since = minSeq
				}

				// Add the doc body or the conflicting rev IDs, if those options are set:
				if options.IncludeDocs || options.Conflicts {
					db.addDocToChangeEntry(minEntry, options)
				}

				// Update the low sequence on the entry we're going to send
				minEntry.Seq.LowSeq = lowSequence

				// Send the entry, and repeat the loop:
				base.LogTo("Changes+", "MultiChangesFeed sending %+v %s", minEntry, to)

				select {
				case <-options.Terminator:
					return
				case output <- minEntry:
				}
				sentSomething = true

				// Stop when we hit the limit (if any):
				if options.Limit > 0 {
					options.Limit--
					if options.Limit == 0 {
						break outer
					}
				}
			}

			if !options.Continuous && (sentSomething || changeWaiter == nil) {
				break
			}

			// If nothing found, and in wait mode: wait for the db to change, then run again.
			// First notify the reader that we're waiting by sending a nil.
			base.LogTo("Changes+", "MultiChangesFeed waiting... %s", to)
			output <- nil
		waitForChanges:
			for {
				// If we're in a deferred Backfill, the user may not get notification when the cache catches up to the backfill (e.g. when the granting doc isn't
				// visible to the user), and so changeWaiter.Wait() would block until the next user-visible doc arrives.  Use a hardcoded wait instead
				// Similar handling for when we see sequences later than the stable sequence.
				if deferredBackfill || postStableSeqsFound {
					for retry := 0; retry <= 50; retry++ {
						time.Sleep(100 * time.Millisecond)
						if db.changeCache.GetStableSequence("").Seq != currentCachedSequence {
							break waitForChanges
						}
					}
					break waitForChanges
				}

				waitResponse := changeWaiter.Wait()
				if waitResponse == WaiterClosed {
					break outer
				} else if waitResponse == WaiterHasChanges {
					select {
					case <-options.Terminator:
						return
					default:
						break waitForChanges
					}
				} else if waitResponse == WaiterCheckTerminated {
					// Check whether I was terminated while waiting for a change.  If not, resume wait.
					select {
					case <-options.Terminator:
						return
					default:
					}
				}
			}
			// Update the current max cached sequence for the next changes iteration
			currentCachedSequence = db.changeCache.GetStableSequence("").Seq

			// Check whether user channel access has changed while waiting:
			var err error
			userChanged, userCounter, addedChannels, err = db.checkForUserUpdates(userCounter, changeWaiter, options.Continuous)
			if err != nil {
				change := makeErrorEntry("User not found during reload - terminating changes feed")
				base.LogTo("Changes+", "User not found during reload - terminating changes feed with entry %+v", change)
				output <- &change
				return
			}
			if userChanged && db.user != nil {
				channelsSince = db.user.FilterToAvailableChannels(chans)
			}

			// Clean up inactive lateSequenceFeeds (because user has lost access to the channel)
			for channel, lateFeed := range lateSequenceFeeds {
				if !lateFeed.active {
					db.closeLateFeed(lateFeed)
					delete(lateSequenceFeeds, channel)
				} else {
					lateFeed.active = false
				}
			}
		}
	}()

	return output, nil
}

// Synchronous convenience function that returns all changes as a simple array.
func (db *Database) GetChanges(channels base.Set, options ChangesOptions) ([]*ChangeEntry, error) {
	if options.Terminator == nil {
		options.Terminator = make(chan bool)
		defer close(options.Terminator)
	}

	var changes = make([]*ChangeEntry, 0, 50)
	feed, err := db.MultiChangesFeed(channels, options)
	if err == nil && feed != nil {
		for entry := range feed {
			changes = append(changes, entry)
		}
	}
	return changes, err
}

func (db *Database) GetChangeLog(channelName string, afterSeq uint64) []*LogEntry {
	options := ChangesOptions{Since: SequenceID{Seq: afterSeq}}
	_, log := db.changeCache.getChannelCache(channelName).getCachedChanges(options)
	return log
}

// Wait until the change-cache has caught up with the latest writes to the database.
func (context *DatabaseContext) WaitForSequence(sequence uint64) (err error) {
	base.LogTo("Debug", "Waiting for sequence: %d", sequence)
	if err == nil {
		context.changeCache.waitForSequenceID(SequenceID{Seq: sequence})
	}
	return
}

// Wait until the change-cache has caught up with the latest writes to the database.
func (context *DatabaseContext) WaitForSequenceWithMissing(sequence uint64) (err error) {
	base.LogTo("Debug", "Waiting for sequence: %d", sequence)
	if err == nil {
		context.changeCache.waitForSequenceWithMissing(sequence)
	}
	return
}

// Wait until the change-cache has caught up with the latest writes to the database.
func (context *DatabaseContext) WaitForPendingChanges() (err error) {
	lastSequence, err := context.LastSequence()
	base.LogTo("Debug", "Waiting for sequence: %d", lastSequence)
	if err == nil {
		context.changeCache.waitForSequenceID(SequenceID{Seq: lastSequence})
	}
	return
}

// Late Sequence Feed
// Manages the changes feed interaction with a channels cache's set of late-arriving entries
type lateSequenceFeed struct {
	active       bool   // Whether the changes feed is still serving the channel this feed is associated with
	lastSequence uint64 // Last late sequence processed on the feed
	channelName  string // channelName
}

// Returns a lateSequenceFeed for the channel, used to find late-arriving (previously
// skipped) sequences that have been sent to the channel cache.  The lateSequenceFeed stores the last (late)
// sequence seen by this particular _changes feed to support continuous changes.
func (db *Database) newLateSequenceFeed(channelName string) *lateSequenceFeed {
	chanCache := db.changeCache.getChannelCache(channelName)
	if chanCache == nil {
		return nil
	}
	lsf := &lateSequenceFeed{
		active:       true,
		lastSequence: chanCache.InitLateSequenceClient(),
		channelName:  channelName,
	}
	return lsf
}

// Feed to process late sequences for the channel.  Updates lastSequence as it works the feed.
func (db *Database) getLateFeed(feedHandler *lateSequenceFeed) (<-chan *ChangeEntry, error) {

	// Use LogPriorityQueue for late entries, to utilize the existing Len/Less/Swap methods on LogPriorityQueue for sort
	var logs LogPriorityQueue
	logs, lastSequence, err := db.changeCache.getChannelCache(feedHandler.channelName).GetLateSequencesSince(feedHandler.lastSequence)
	if err != nil {
		return nil, err
	}
	if logs == nil || len(logs) == 0 {
		// There are no late entries newer than lastSequence
		feed := make(chan *ChangeEntry)
		close(feed)
		return feed, nil
	}

	// Sort late sequences, to ensure duplicates aren't sent in a single continuous _changes iteration when multiple
	// channels have late arrivals
	sort.Sort(logs)

	feed := make(chan *ChangeEntry, 1)
	go func() {
		defer close(feed)
		// Write each log entry to the 'feed' channel in turn:
		for _, logEntry := range logs {
			// We don't need TriggeredBy handling here, because when backfilling from a
			// channel in response to a user being added to the channel, we don't need to worry about
			// late arrived sequences
			seqID := SequenceID{
				Seq: logEntry.Sequence,
			}
			change := makeChangeEntry(logEntry, seqID, feedHandler.channelName)
			feed <- &change
		}
	}()

	feedHandler.lastSequence = lastSequence
	return feed, nil
}

func (db *Database) closeLateFeed(feedHandler *lateSequenceFeed) {
	db.changeCache.getChannelCache(feedHandler.channelName).ReleaseLateSequenceClient(feedHandler.lastSequence)
}<|MERGE_RESOLUTION|>--- conflicted
+++ resolved
@@ -81,7 +81,6 @@
 	if !options.IncludeDocs && !includeConflicts {
 		return
 	}
-<<<<<<< HEAD
 
 	// If this is pseudo doc, it will not be in the cache so ignore
 	if entry.pseudoDoc {
@@ -92,14 +91,8 @@
 		base.Warn("Changes feed: error getting doc %q: %v", entry.ID, err)
 		return
 	}
-=======
->>>>>>> ddffd85e
-
 
 	// The document, which may include just the syncMeta or may include syncMeta + Body, depending on circumstances
-	var doc *document
-	var err error
-
 	if options.IncludeDocs {
 		// load whole doc
 		doc, err = db.GetDoc(entry.ID)
